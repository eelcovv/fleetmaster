import glob
import logging
import re
import types
from collections.abc import Callable
from pathlib import Path
from typing import Any, TypeVar, Union, get_args, get_origin

import click
import numpy as np
import yaml
from pydantic import BaseModel, ValidationError

from fleetmaster.core.engine import run_simulation_batch
from fleetmaster.core.settings import MeshConfig, SimulationSettings

logger = logging.getLogger(__name__)

# Define a TypeVar for decorator typing
F = TypeVar("F", bound=Callable[..., Any])

# Set logging levels for external libraries
logging.getLogger("matplotlib").setLevel(logging.WARNING)
logging.getLogger("capytaine").setLevel(logging.WARNING)


def _expand_stl_files(stl_files: tuple[str, ...]) -> list[str]:
    """Expand glob patterns for STL files and return a list of paths."""
    if not stl_files:
        return []

    expanded_files = [path for pattern in stl_files for path in glob.glob(pattern)]

    if not expanded_files:
        err_msg = "No files found matching the provided STL patterns: " + ", ".join(stl_files)
        raise click.UsageError(err_msg)
    return expanded_files


def _convert_to_numeric(value_str: str, target_type: type) -> Any:
    """
    Converts a string to a numeric type, with special handling for
    'inf' and 'nan' strings.
    """
    val_lower = value_str.lower().strip()
    if val_lower in ("inf", "infinity", "np.inf"):
        return np.inf
    if val_lower in ("nan", "np.nan"):
        return np.nan
    # Fallback to the original type conversion (e.g., float(value_str))
    return target_type(value_str)


def _parse_range_string(range_str: str) -> list[float] | None:
    """Parses a string like 'start:stop:step' into a list of numbers."""
    if ":" not in range_str:
        return None

    parts = [p.strip() for p in range_str.split(":")]
    if len(parts) > 3:
        return None  # Invalid format

    try:
        # Convert parts to float, providing defaults for missing parts
        start = _convert_to_numeric(parts[0], float) if parts[0] else 0.0
        stop = _convert_to_numeric(parts[1], float) if len(parts) > 1 and parts[1] else None
        step = _convert_to_numeric(parts[2], float) if len(parts) > 2 and parts[2] else 1.0

        if stop is None:
            return None  # Stop is mandatory for a range

        return [float(x) for x in np.arange(start, stop, step)]

    except (ValueError, TypeError):
        return None


def _get_list_item_type(field_annotation: Any) -> type:
    """Extracts the inner type from a list annotation (e.g., float from list[float])."""
    raw_origin = get_origin(field_annotation)
    if raw_origin in (types.UnionType, Union):
        # Find the list type in the union to get its args
        for arg in get_args(field_annotation):
            if get_origin(arg) is list:
                return get_args(arg)[0] if get_args(arg) else str
    elif raw_origin is list:
        return get_args(field_annotation)[0] if get_args(field_annotation) else str
    return str


def _parse_cli_value_string(value_str: str, item_type: type, key: str) -> list[Any]:
    """
    Parses a single string from the CLI, handling ranges, delimited lists,
    and single values.
    """
    # 1. Try to parse as a range
    range_vals = _parse_range_string(value_str)
    if range_vals is not None:
        return range_vals

    # 2. Try to parse as a delimited string
    if re.search(r"[,;\s]", value_str):
        split_values = [v for v in re.split(r"[,;\s]+", value_str.strip()) if v]
        try:
            return [_convert_to_numeric(i, item_type) for i in split_values]
        except (ValueError, TypeError):
            logger.warning(f"Could not convert all delimited values in '{value_str}' for '{key}'.")
            return split_values  # Return as strings on failure

    # 3. Treat as a single value
    try:
        return [_convert_to_numeric(value_str, item_type)]
    except (ValueError, TypeError):
        logger.warning(f"Could not convert single value '{value_str}' for '{key}'.")
        return [value_str]


def _process_cli_args(kwargs: dict[str, Any], model: type[BaseModel]) -> dict[str, Any]:
    """Process CLI arguments, filtering None values and parsing complex list inputs."""
    cli_args = {k: v for k, v in kwargs.items() if v is not None and v != () and v != ""}

    for key, value_tuple in cli_args.items():
        field = model.model_fields.get(key)
        if not field:
            continue

        is_list, _, _ = _get_option_type_info(field.annotation)
        if not (is_list and isinstance(value_tuple, tuple)):
            continue

        list_item_type = _get_list_item_type(field.annotation)

        final_values: list[Any] = []
        for value_str in value_tuple:
            parsed_values = _parse_cli_value_string(value_str, list_item_type, key)
            final_values.extend(parsed_values)

        # De-duplicate values while preserving order
        cli_args[key] = list(dict.fromkeys(final_values))

    return cli_args


def _validate_input_combinations(
    settings_file: str | None, expanded_stl_files: list[str], cli_args: dict[str, Any]
) -> None:
    """Validates the combination of provided command-line arguments."""
    has_settings_file = bool(settings_file)
    has_stl_files = bool(expanded_stl_files)
    has_drafts = "drafts" in cli_args

    if has_settings_file and (has_stl_files or has_drafts):
        err_msg = "A settings file cannot be combined with --stl-files or --drafts."
        raise click.UsageError(err_msg)

    if has_drafts and not has_stl_files:
        err_msg = "--drafts requires a single base STL file to be provided."
        raise click.UsageError(err_msg)

    if has_drafts and len(expanded_stl_files) > 1:
        err_msg = f"--drafts can only be used with a single base STL file, but {len(expanded_stl_files)} were found."
        raise click.UsageError(err_msg)

    if not has_settings_file and not has_stl_files:
        err_msg = "Either a settings file or at least one STL file must be provided."
        raise click.UsageError(err_msg)


def _parse_yaml_ranges(config: dict[str, Any]) -> None:
    """Parses range strings (e.g., '0:10:1') in config for specific keys."""
    for key in ["wave_periods", "wave_directions", "drafts"]:
        if key in config and isinstance(config[key], str):
            parsed_range = _parse_range_string(config[key])
            if parsed_range is not None:
                config[key] = parsed_range


def _resolve_paths_in_config(config: dict[str, Any], settings_dir: Path) -> None:
    """Resolves relative paths for 'base_mesh' and 'stl_files' in the config."""
    # Resolve base_mesh path
    if config.get("base_mesh") and not Path(config["base_mesh"]).is_absolute():
<<<<<<< HEAD
        config["base_mesh"] = str((settings_dir / config["base_mesh"]).resolve())

    # Resolve stl_files paths
    if "stl_files" not in config:
        return

    resolved_files: list[Any] = []
    for item in config["stl_files"]:
        if isinstance(item, str):
            if not Path(item).is_absolute():
                resolved_files.append(str((settings_dir / item).resolve()))
            else:
                resolved_files.append(item)
        elif isinstance(item, dict) and "file" in item:
            if not Path(item["file"]).is_absolute():
                item["file"] = str((settings_dir / item["file"]).resolve())
            resolved_files.append(item)
        elif isinstance(item, MeshConfig):
            if not Path(item.file).is_absolute():
                item.file = str((settings_dir / item.file).resolve())
            resolved_files.append(item)
        else:
            resolved_files.append(item)
    config["stl_files"] = resolved_files
=======
        config["base_mesh"] = str(settings_dir / config["base_mesh"])

    # Resolve stl_files paths
    if not config.get("stl_files"):
        return

    resolved_stl_files: list[str | dict[str, Any]] = []
    for item in config["stl_files"]:
        path_str = item if isinstance(item, str) else item.get("file")

        if path_str and not Path(path_str).is_absolute():
            new_path = str(settings_dir / path_str)
            if isinstance(item, str):
                resolved_stl_files.append(new_path)
            elif isinstance(item, dict):
                item["file"] = new_path
                resolved_stl_files.append(item)
        else:
            resolved_stl_files.append(item)
    config["stl_files"] = resolved_stl_files
>>>>>>> 21422014


def _load_config(settings_file: str | None, cli_args: dict[str, Any]) -> dict[str, Any]:
    """Loads configuration from a YAML file or CLI arguments."""
    if not settings_file:
        # Handle case where settings are purely from CLI
        config: dict[str, Any] = {}
        if cli_args.get("stl_files"):
            config["stl_files"] = cli_args.pop("stl_files")
        return config

    # Handle case with a settings file
    if "base_mesh" in cli_args:
        err_msg = "--base-mesh cannot be used with --settings-file."
        raise click.UsageError(err_msg)

    with open(settings_file) as f:
        config = yaml.safe_load(f) or {}

    _parse_yaml_ranges(config)
    _resolve_paths_in_config(config, Path(settings_file).parent)

    return config


def _load_and_validate_settings(
    settings_file: str | None,
    stl_files: tuple[str, ...],
    kwargs: dict[str, Any],
) -> SimulationSettings:
    """Load settings from file or CLI, merge them, and validate."""
    expanded_stl_files = _expand_stl_files(stl_files)
    cli_args = _process_cli_args(kwargs, SimulationSettings)

    if expanded_stl_files:
        cli_args["stl_files"] = expanded_stl_files

    _validate_input_combinations(settings_file, expanded_stl_files, cli_args)
    config = _load_config(settings_file, cli_args)

    base_mesh_path = config.get("base_mesh")
    if "stl_files" in config:
<<<<<<< HEAD
        all_files_in_config = [item if isinstance(item, str) else item["file"] for item in config["stl_files"]]
=======
        # Convert dicts to MeshConfig objects to satisfy mypy
        new_stl_files: list[str | MeshConfig] = []
        for item in config["stl_files"]:
            if isinstance(item, dict):
                new_stl_files.append(MeshConfig(**item))
            else:
                new_stl_files.append(str(item))  # it's a string
        config["stl_files"] = new_stl_files

        all_files_in_config = [item if isinstance(item, str) else item.file for item in config["stl_files"]]
>>>>>>> 21422014

        if not base_mesh_path and all_files_in_config:
            base_mesh_path = all_files_in_config[0]
            logger.info(f"No --base-mesh provided. Using the first STL file as the base mesh: {base_mesh_path}")
            config["base_mesh"] = base_mesh_path

    config.update(cli_args)

    try:
        settings = SimulationSettings(**config)
    except ValidationError as e:
        click.echo("❌ Error: Invalid settings provided.", err=True)
        click.echo(e, err=True)
        raise click.Abort() from e

    logger.info("Successfully validated simulation settings.")
    logger.debug(f"Running with settings: {settings.model_dump_json(indent=2)}")
    return settings


def _get_option_type_info(raw_option_type: Any) -> tuple[bool, bool, Any]:
    """Inspects a type annotation and returns its CLI characteristics."""
    is_list = False
    is_bool = False
    final_type = None

    origin = get_origin(raw_option_type)
    if origin in (types.UnionType, Union):
        args = get_args(raw_option_type)
        non_none_types = [t for t in args if t is not type(None)]

        for arg in non_none_types:
            if get_origin(arg) is list:
                is_list = True
                # For list types, we don't need to determine final_type, as it will be str
                return is_list, is_bool, None

        # If no list, find the first primitive type
        primitive_args = [t for t in non_none_types if get_origin(t) is not list]
        if primitive_args:
            final_type = primitive_args[0]
    else:
        if get_origin(raw_option_type) is list:
            is_list = True
        else:
            final_type = raw_option_type

    if final_type is bool:
        is_bool = True

    return is_list, is_bool, final_type


def create_cli_options(model: type[BaseModel]) -> Callable[[F], F]:
    """Dynamically create click options from a Pydantic model."""

    def decorator(f: F) -> F:
        # Decorators are applied bottom-up, so reverse the order of fields
        for name, field in reversed(model.model_fields.items()):
            # Skip stl_files as it's handled as a direct argument. base_mesh is handled separately.
            if name == "stl_files":
                continue

            is_list, is_bool, final_type = _get_option_type_info(field.annotation)

            option_name_base = name.replace("_", "-")
            help_text = field.description or f"Set the {name}."

            if is_bool:
                option_name = f"--{option_name_base}/--no-{option_name_base}"
                f = click.option(option_name, default=None, help=help_text)(f)
            elif is_list:
                option_name = f"--{option_name_base}"
                help_text += (
                    " Can be specified multiple times. Accepts single values, comma/space-separated strings, or "
                    "Python-like ranges ('start:stop:step')."
                )
                f = click.option(option_name, type=str, default=None, help=help_text, multiple=True)(f)
            else:
                option_name = f"--{option_name_base}"
                f = click.option(option_name, type=final_type, default=None, help=help_text)(f)
        return f

    return decorator


@click.command(context_settings={"ignore_unknown_options": False})
@click.argument("stl_files", required=False, nargs=-1)
@click.option("--settings-file", type=click.Path(exists=True), help="Path to a YAML settings file.")
@create_cli_options(SimulationSettings)
def run(stl_files: tuple[str, ...], settings_file: str | None, **kwargs: Any) -> None:
    """Runs a set of capytaine simulations based on provided settings."""
    try:
        settings = _load_and_validate_settings(settings_file, stl_files, kwargs)
        run_simulation_batch(settings)
        click.echo("✅ Run completed successfully!")
    except (click.UsageError, click.Abort):
        raise  # Re-raise to let click handle the error and exit
    except Exception as e:
        logger.exception("An unexpected error occurred")
        click.echo(f"❌ An unexpected error occurred: {e}", err=True)<|MERGE_RESOLUTION|>--- conflicted
+++ resolved
@@ -179,32 +179,6 @@
     """Resolves relative paths for 'base_mesh' and 'stl_files' in the config."""
     # Resolve base_mesh path
     if config.get("base_mesh") and not Path(config["base_mesh"]).is_absolute():
-<<<<<<< HEAD
-        config["base_mesh"] = str((settings_dir / config["base_mesh"]).resolve())
-
-    # Resolve stl_files paths
-    if "stl_files" not in config:
-        return
-
-    resolved_files: list[Any] = []
-    for item in config["stl_files"]:
-        if isinstance(item, str):
-            if not Path(item).is_absolute():
-                resolved_files.append(str((settings_dir / item).resolve()))
-            else:
-                resolved_files.append(item)
-        elif isinstance(item, dict) and "file" in item:
-            if not Path(item["file"]).is_absolute():
-                item["file"] = str((settings_dir / item["file"]).resolve())
-            resolved_files.append(item)
-        elif isinstance(item, MeshConfig):
-            if not Path(item.file).is_absolute():
-                item.file = str((settings_dir / item.file).resolve())
-            resolved_files.append(item)
-        else:
-            resolved_files.append(item)
-    config["stl_files"] = resolved_files
-=======
         config["base_mesh"] = str(settings_dir / config["base_mesh"])
 
     # Resolve stl_files paths
@@ -225,7 +199,6 @@
         else:
             resolved_stl_files.append(item)
     config["stl_files"] = resolved_stl_files
->>>>>>> 21422014
 
 
 def _load_config(settings_file: str | None, cli_args: dict[str, Any]) -> dict[str, Any]:
@@ -268,9 +241,6 @@
 
     base_mesh_path = config.get("base_mesh")
     if "stl_files" in config:
-<<<<<<< HEAD
-        all_files_in_config = [item if isinstance(item, str) else item["file"] for item in config["stl_files"]]
-=======
         # Convert dicts to MeshConfig objects to satisfy mypy
         new_stl_files: list[str | MeshConfig] = []
         for item in config["stl_files"]:
@@ -281,7 +251,6 @@
         config["stl_files"] = new_stl_files
 
         all_files_in_config = [item if isinstance(item, str) else item.file for item in config["stl_files"]]
->>>>>>> 21422014
 
         if not base_mesh_path and all_files_in_config:
             base_mesh_path = all_files_in_config[0]
